"""Configuration management following 12-factor app principles."""

import os
from typing import ClassVar, Dict, List, Optional

from pydantic import Field, field_validator, model_validator
from pydantic_settings import BaseSettings
from web3 import Web3

from utils.env_helper import get_env_with_prefix


class Settings(BaseSettings):
    """Application settings loaded from environment variables."""

    model_config = {
        "env_file": [".env", "../.env"],  # Check both backend/.env and parent .env
        "extra": "ignore",
        "env_parse_none_str": "None",
        "env_nested_delimiter": "__",
    }

    # Pearl logging constants
    VALID_LOG_LEVELS: ClassVar[List[str]] = ["DEBUG", "INFO", "WARNING", "ERROR"]
    DEFAULT_LOG_LEVEL: ClassVar[str] = "DEBUG"
    DEFAULT_LOG_FILE_PATH: ClassVar[str] = "/app/store/logs/pearl/log.txt"
    FALLBACK_LOG_LEVEL: ClassVar[str] = "INFO"  # For backward compatibility
    FALLBACK_LOG_FILE_PATH: ClassVar[str] = "log.txt"  # For empty string fallback

    # Health check constants
    HEALTH_CHECK_TIMEOUT: int = Field(
        default=50,
        ge=1,
        alias="HEALTH_CHECK_TIMEOUT",
        description="Health check timeout in milliseconds for Pearl compliance",
    )
    HEALTH_CHECK_ENABLED: bool = Field(
        default=True,
        alias="HEALTH_CHECK_ENABLED",
        description="Enable health check functionality for Pearl compliance",
    )
    PEARL_LOG_FORMAT: str = Field(
        default="[%Y-%m-%d %H:%M:%S,%f] [%levelname] [agent] %message",
        alias="PEARL_LOG_FORMAT",
        description="Pearl-compliant log format string",
    )

    # Application settings
    app_name: str = "Quorum AI"
    debug: bool = False
    host: str = "0.0.0.0"
    port: int = 8716

    # AI settings
    ai_model: str = "google/gemini-2.0-flash-001"

    # Pearl logging settings
    log_level: str = Field(
        default=DEFAULT_LOG_LEVEL,
        alias="LOG_LEVEL",
        description="Pearl-compliant log level (DEBUG, INFO, WARNING, ERROR)",
    )
    log_file_path: str = Field(
        default=DEFAULT_LOG_FILE_PATH,
        alias="LOG_FILE_PATH",
        description="Path to Pearl-compliant log file",
    )

    # Performance settings
    request_timeout: int = 30

    # OpenRouter configuration
    openrouter_api_key: Optional[str] = None

    # Snapshot API configuration
    snapshot_graphql_endpoint: str = Field(
        default="https://hub.snapshot.org/graphql",
        alias="SNAPSHOT_GRAPHQL_ENDPOINT",
        description="Snapshot GraphQL API endpoint",
    )
    snapshot_hub_url: str = Field(
        default="https://seq.snapshot.org/",
        alias="SNAPSHOT_HUB_URL",
        description="Snapshot Hub API endpoint for vote submissions",
    )

    # Olas-specific configuration fields
    snapshot_api_key: Optional[str] = Field(
        default=None, description="Snapshot API key for enhanced rate limits"
    )
    voting_strategy: str = Field(
        default="balanced",
        description="Voting strategy: balanced, conservative, or aggressive",
    )
    dao_addresses: List[str] = Field(
        default_factory=list, description="List of DAO addresses to monitor"
    )

    rpc_url: str = Field(
        default="http://localhost:8545",
        alias="RPC_URL",
        description="RPC URL for blockchain connection",
    )
    chain_id: int = Field(
        default=8453,
        alias="CHAIN_ID",
        description="Chain ID for the network (8453 for Base)",
    )

    # Top voters endpoint settings
    DEFAULT_TOP_VOTERS_LIMIT: ClassVar[int] = 10
    MAX_TOP_VOTERS_LIMIT: ClassVar[int] = 50
    MIN_TOP_VOTERS_LIMIT: ClassVar[int] = 1
    default_top_voters_limit: int = DEFAULT_TOP_VOTERS_LIMIT
    max_top_voters_limit: int = MAX_TOP_VOTERS_LIMIT
    min_top_voters_limit: int = MIN_TOP_VOTERS_LIMIT

    # Safe wallet configuration
    # the safe_addresses come from the pearl runtime env
    # the agent_address comes from The private key is stored in a file called ethereum_private_key.txt in the agent's working directory
    safe_addresses: Dict[str, str] = Field(
        default_factory=dict, description="Parsed from SAFE_CONTRACT_ADDRESSES"
    )
    agent_address: Optional[str] = Field(
        default=None, description="The agent's EOA address"
    )

    # DAO monitoring - removed from Pydantic fields to avoid JSON parsing issues
    # Use the monitored_daos_list property instead

    # Activity tracking
    DEFAULT_ACTIVITY_CHECK_INTERVAL_SECONDS: ClassVar[int] = 3600  # 1 hour
    DEFAULT_PROPOSAL_CHECK_INTERVAL_SECONDS: ClassVar[int] = 300  # 5 minutes
    DEFAULT_MIN_TIME_BEFORE_DEADLINE_SECONDS: ClassVar[int] = 1800  # 30 minutes

    activity_check_interval: int = Field(
        default=DEFAULT_ACTIVITY_CHECK_INTERVAL_SECONDS,
        gt=0,
        description="Check every hour",
    )
    proposal_check_interval: int = Field(
        default=DEFAULT_PROPOSAL_CHECK_INTERVAL_SECONDS,
        gt=0,
        description="Check every 5 minutes",
    )
    min_time_before_deadline: int = Field(
        default=DEFAULT_MIN_TIME_BEFORE_DEADLINE_SECONDS,
        gt=0,
        description="30 minutes before 24h deadline",
    )

    # Staking contracts (from Olas env vars)
    staking_token_contract_address: Optional[str] = Field(
        default=None,
        alias="STAKING_TOKEN_CONTRACT_ADDRESS",
        description="Olas staking token contract",
    )
    # There is the attestation_tracker_address below where activity is checked. This address is currently unused.
    activity_checker_contract_address: Optional[str] = Field(
        default=None,
        alias="ACTIVITY_CHECKER_CONTRACT_ADDRESS",
        description="Olas activity checker contract",
    )
    service_registry_token_utility_contract: Optional[str] = Field(
        default=None,
        alias="SERVICE_REGISTRY_TOKEN_UTILITY_CONTRACT",
        description="Olas service registry contract",
    )

    # OLAS configuration for new services
    safe_contract_addresses: str = Field(
        default="{}",
        alias="SAFE_CONTRACT_ADDRESSES",
        description="JSON string of Safe addresses by chain",
    )
    store_path: Optional[str] = Field(
        default=None,
        alias="STORE_PATH",
        description="Path for persistent data storage",
    )

    # Agent run configuration
    max_proposals_per_run: int = Field(
        default=3,
        ge=1,
        le=10,
        description="Maximum proposals to process per agent run",
    )
    agent_confidence_threshold: float = Field(
        default=0.2,
        ge=0.0,
        le=1.0,
        description="Default confidence threshold for agent voting decisions",
    )
    proposal_fetch_timeout: int = Field(
        default=30,
        gt=0,
        description="Timeout for proposal fetching in seconds",
    )
    vote_execution_timeout: int = Field(
        default=60,
        gt=0,
        description="Timeout for vote execution in seconds",
    )
    max_retry_attempts: int = Field(
        default=3,
        ge=0,
        le=10,
        description="Maximum retry attempts for failed operations",
    )
    retry_delay_seconds: int = Field(
        default=5,
        gt=0,
        description="Delay between retry attempts in seconds",
    )

    # File output configuration
    decision_output_dir: str = Field(
        default="decisions",
        alias="DECISION_OUTPUT_DIR",
        description="Directory for voting decision files",
    )
    decision_file_format: str = Field(
        default="json",
        alias="DECISION_FILE_FORMAT",
        description="Format for decision files (json)",
    )
    max_decision_files: int = Field(
        default=100,
        ge=1,
        le=1000,
        alias="MAX_DECISION_FILES",
        description="Maximum number of decision files to retain",
    )

    # Health check configuration
    HEALTH_CHECK_PORT: int = Field(
        default=8716,
        ge=1,
        le=65535,
        alias="HEALTH_CHECK_PORT",
        description="Port for Pearl-compliant health check endpoint",
    )
    HEALTH_CHECK_PATH: str = Field(
        default="/healthcheck",
        alias="HEALTH_CHECK_PATH",
        description="Path for Pearl-compliant health check endpoint",
    )
    FAST_TRANSITION_THRESHOLD: int = Field(
        default=5,
        gt=0,
        alias="FAST_TRANSITION_THRESHOLD",
        description="Threshold in seconds for detecting fast state transitions",
    )

    # RPC endpoints for multiple chains
    ethereum_ledger_rpc: Optional[str] = Field(
        default=None,
        alias="ETHEREUM_LEDGER_RPC",
        description="Ethereum RPC endpoint",
    )
    gnosis_ledger_rpc: Optional[str] = Field(
        default=None,
        alias="GNOSIS_LEDGER_RPC",
        description="Gnosis chain RPC endpoint",
    )
    base_ledger_rpc: Optional[str] = Field(
        default=None,
        alias="BASE_LEDGER_RPC",
        description="Base chain RPC endpoint",
    )
    mode_ledger_rpc: Optional[str] = Field(
        default=None,
        alias="MODE_LEDGER_RPC",
        description="Mode chain RPC endpoint",
    )
    celo_ledger_rpc: Optional[str] = Field(
        default=None,
        alias="CELO_LEDGER_RPC",
        description="Celo chain RPC endpoint",
    )

    # Legacy compatibility fields for existing tests
    chain_name: str = Field(
        default="celo",
        description="Default blockchain name for backwards compatibility",
    )

    @property
    def celo_rpc(self) -> str:
        """Legacy property for celo_rpc compatibility.

        Returns celo_ledger_rpc value or empty string for backwards compatibility.
        """
        return self.celo_ledger_rpc or ""

    # EAS (Ethereum Attestation Service) configuration
    eas_contract_address: Optional[str] = Field(
        default=None,
        alias="EAS_CONTRACT_ADDRESS",
        description="EAS contract address on Base network",
    )
    eas_schema_uid: Optional[str] = Field(
        default="7d917fcbc9a29a9705ff9936ffa599500e4fd902e4486bae317414fe967b307c",
        alias="EAS_SCHEMA_UID",
        description="EAS schema UID for vote attestations",
    )
    base_safe_address: Optional[str] = Field(
        default=None,
        alias="BASE_SAFE_ADDRESS",
        description="Agent's Gnosis Safe address on Base network",
    )
    base_rpc_url: Optional[str] = Field(
        default=None,
        alias="BASE_RPC_URL",
        description="Base network RPC endpoint (alternative to BASE_LEDGER_RPC)",
    )

    # AttestationTracker Configuration
    attestation_tracker_address: Optional[str] = Field(
        default="0x08E7C36CDC1649428c6a056B8465d478ADE0Fae8",
        alias="ATTESTATION_TRACKER_ADDRESS",
        description="AttestationTracker wrapper contract address on Base network. If set, attestations will be routed through this contract.",
    )
    attestation_chain: str = Field(
        default="base",
        alias="ATTESTATION_CHAIN",
        description="Chain to use for attestation transactions (e.g., 'base', 'ethereum')",
    )

    @field_validator("log_level", mode="before")
    @classmethod
    def validate_log_level(cls, v):
        """Validate log level is one of the Pearl-compliant levels."""
        if v is None or (isinstance(v, str) and not v.strip()):
            return cls.DEFAULT_LOG_LEVEL
        if isinstance(v, str):
            v = v.upper().strip()
            if v not in cls.VALID_LOG_LEVELS:
                raise ValueError(
                    f"Invalid log level: {v}. Must be one of {cls.VALID_LOG_LEVELS}"
                )
            return v
        return cls.DEFAULT_LOG_LEVEL

    @field_validator("log_file_path", mode="before")
    @classmethod
    def validate_log_file_path(cls, v):
        """Validate log file path is not empty."""
        if v is None or (isinstance(v, str) and not v.strip()):
            return cls.DEFAULT_LOG_FILE_PATH
        if isinstance(v, str):
            if v.strip().lower() == "none":
                raise ValueError("Log file path cannot be empty")
            return v.strip()
        return cls.DEFAULT_LOG_FILE_PATH

    @field_validator("HEALTH_CHECK_TIMEOUT", mode="before")
    @classmethod
    def validate_health_check_timeout(cls, v):
        """Validate health check timeout is a positive integer."""
        if v is None:
            return 50  # Default value
        try:
            timeout = int(v)
            if timeout <= 0:
                raise ValueError(
                    f"Health check timeout must be positive, got {timeout}"
                )
            return timeout
        except (ValueError, TypeError):
            if isinstance(v, str) and not v.isdigit():
                raise ValueError(f"Invalid timeout value: {v}")
            raise

    @field_validator("HEALTH_CHECK_ENABLED", mode="before")
    @classmethod
    def validate_health_check_enabled(cls, v):
        """Validate health check enabled is boolean type."""
        if v is None:
            return True  # Default value
        if isinstance(v, bool):
            return v
        if isinstance(v, str):
            if v.lower() in ["true", "1", "yes"]:
                return True
            elif v.lower() in ["false", "0", "no"]:
                return False
        if isinstance(v, (int, float)):
            return bool(v)
        raise ValueError(f"Health check enabled must be boolean, got {type(v)}: {v}")

    @field_validator("PEARL_LOG_FORMAT", mode="before")
    @classmethod
    def validate_pearl_log_format(cls, v):
        """Validate Pearl log format is non-empty string."""
        if v is None or (isinstance(v, str) and not v.strip()):
            return (
                "[%Y-%m-%d %H:%M:%S,%f] [%levelname] [agent] %message"  # Default value
            )
        if isinstance(v, str):
            return v.strip()
        raise ValueError(f"Pearl log format must be string, got {type(v)}: {v}")

    @field_validator("HEALTH_CHECK_PORT", mode="before")
    @classmethod
    def validate_health_check_port(cls, v):
        """Validate health check port is a valid integer."""
        if v is None:
            return 8716  # Default value
        try:
            port = int(v)
            if not (1 <= port <= 65535):
                raise ValueError(f"Port must be between 1 and 65535, got {port}")
            return port
        except (ValueError, TypeError):
            if isinstance(v, str) and not v.isdigit():
                raise ValueError(f"Invalid port value: {v}")
            raise

    @field_validator("FAST_TRANSITION_THRESHOLD", mode="before")
    @classmethod
    def validate_fast_transition_threshold(cls, v):
        """Validate fast transition threshold is a valid positive integer."""
        if v is None:
            return 5  # Default value
        try:
            threshold = int(v)
            if threshold <= 0:
                raise ValueError(
                    f"Fast transition threshold must be positive, got {threshold}"
                )
            return threshold
        except (ValueError, TypeError):
            if isinstance(v, str) and not v.isdigit():
                raise ValueError(f"Invalid threshold value: {v}")
            raise

    @field_validator("voting_strategy")
    @classmethod
    def validate_voting_strategy(cls, v):
        """Validate voting strategy is one of the allowed values."""
        valid_strategies = ["balanced", "conservative", "aggressive"]
        if v not in valid_strategies:
            raise ValueError(
                f"Invalid voting strategy: {v}. Must be one of {valid_strategies}"
            )
        return v

    @model_validator(mode="after")
    def parse_env_settings(self):
        """Parse environment-specific settings after model initialization."""
        self._parse_safe_addresses()
        self._parse_agent_address()
        self._parse_intervals()
        self._parse_agent_run_config()
        self._parse_pearl_logging_config()
        self._parse_olas_config()
        return self

    def _parse_safe_addresses(self):
        """Parse safe addresses from SAFE_CONTRACT_ADDRESSES environment variable."""
        safe_addresses_env = os.getenv("SAFE_CONTRACT_ADDRESSES", "")
        if safe_addresses_env:
            addresses = {}
<<<<<<< HEAD

            # Try parsing as JSON first
            try:
                import json

=======
            
            # Try parsing as JSON first
            try:
                import json
>>>>>>> 721dd9d6
                parsed_json = json.loads(safe_addresses_env)
                if isinstance(parsed_json, dict):
                    addresses = parsed_json
                    # Auto-assign BASE_SAFE_ADDRESS if "base" key exists and not already set
                    if "base" in addresses and not self.base_safe_address:
                        self.base_safe_address = addresses["base"]
                else:
                    raise ValueError("JSON must be a dictionary")
            except (json.JSONDecodeError, ValueError):
                # Fallback to comma-separated format
                for pair in safe_addresses_env.split(","):
                    if ":" in pair:
                        dao, address = pair.split(":", 1)
                        dao = dao.strip()
                        address = address.strip()
                        if dao and address:
                            addresses[dao] = address
                            # Auto-assign BASE_SAFE_ADDRESS if "base" key exists and not already set
                            if dao == "base" and not self.base_safe_address:
                                self.base_safe_address = address
<<<<<<< HEAD

=======
            
>>>>>>> 721dd9d6
            self.safe_addresses = addresses

    def _parse_agent_address(self):
        """Parse agent address from AGENT_ADDRESS environment variable."""
        agent_address_env = os.getenv("AGENT_ADDRESS")
        if agent_address_env:
            self.agent_address = agent_address_env

    def _parse_intervals(self):
        """Parse interval settings from environment variables."""
        self._parse_activity_interval()
        self._parse_proposal_interval()
        self._parse_deadline_time()

    def _parse_activity_interval(self):
        """Parse activity check interval from ACTIVITY_CHECK_INTERVAL environment variable."""
        activity_interval_env = os.getenv("ACTIVITY_CHECK_INTERVAL")
        if activity_interval_env:
            interval = int(activity_interval_env)
            if interval <= 0:
                raise ValueError(
                    f"activity_check_interval must be positive, got {interval}"
                )
            self.activity_check_interval = interval

    def _parse_proposal_interval(self):
        """Parse proposal check interval from PROPOSAL_CHECK_INTERVAL environment variable."""
        proposal_interval_env = os.getenv("PROPOSAL_CHECK_INTERVAL")
        if proposal_interval_env:
            interval = int(proposal_interval_env)
            if interval <= 0:
                raise ValueError(
                    f"proposal_check_interval must be positive, got {interval}"
                )
            self.proposal_check_interval = interval

    def _parse_deadline_time(self):
        """Parse minimum time before deadline from MIN_TIME_BEFORE_DEADLINE environment variable."""
        deadline_time_env = os.getenv("MIN_TIME_BEFORE_DEADLINE")
        if deadline_time_env:
            time_val = int(deadline_time_env)
            if time_val <= 0:
                raise ValueError(
                    f"min_time_before_deadline must be positive, got {time_val}"
                )
            self.min_time_before_deadline = time_val

    def _parse_agent_run_config(self):
        """Parse agent run configuration from environment variables."""
        self._parse_max_proposals_per_run()
        self._parse_agent_confidence_threshold()
        self._parse_proposal_fetch_timeout()
        self._parse_vote_execution_timeout()
        self._parse_max_retry_attempts()
        self._parse_retry_delay_seconds()

    def _parse_max_proposals_per_run(self):
        """Parse max proposals per run from MAX_PROPOSALS_PER_RUN environment variable."""
        max_proposals_env = os.getenv("MAX_PROPOSALS_PER_RUN")
        if max_proposals_env:
            max_proposals = int(max_proposals_env)
            if not (1 <= max_proposals <= 10):
                raise ValueError(
                    f"max_proposals_per_run must be between 1 and 10, got {max_proposals}"
                )
            self.max_proposals_per_run = max_proposals

    def _parse_agent_confidence_threshold(self):
        """Parse agent confidence threshold from AGENT_CONFIDENCE_THRESHOLD environment variable."""
        confidence_threshold_env = os.getenv("AGENT_CONFIDENCE_THRESHOLD")
        if confidence_threshold_env:
            threshold = float(confidence_threshold_env)
            if not (0.0 <= threshold <= 1.0):
                raise ValueError(
                    f"agent_confidence_threshold must be between 0.0 and 1.0, got {threshold}"
                )
            self.agent_confidence_threshold = threshold

    def _parse_proposal_fetch_timeout(self):
        """Parse proposal fetch timeout from PROPOSAL_FETCH_TIMEOUT environment variable."""
        timeout_env = os.getenv("PROPOSAL_FETCH_TIMEOUT")
        if timeout_env:
            timeout = int(timeout_env)
            if timeout <= 0:
                raise ValueError(
                    f"proposal_fetch_timeout must be positive, got {timeout}"
                )
            self.proposal_fetch_timeout = timeout

    def _parse_vote_execution_timeout(self):
        """Parse vote execution timeout from VOTE_EXECUTION_TIMEOUT environment variable."""
        timeout_env = os.getenv("VOTE_EXECUTION_TIMEOUT")
        if timeout_env:
            timeout = int(timeout_env)
            if timeout <= 0:
                raise ValueError(
                    f"vote_execution_timeout must be positive, got {timeout}"
                )
            self.vote_execution_timeout = timeout

    def _parse_max_retry_attempts(self):
        """Parse max retry attempts from MAX_RETRY_ATTEMPTS environment variable."""
        max_retry_env = os.getenv("MAX_RETRY_ATTEMPTS")
        if max_retry_env:
            max_retry = int(max_retry_env)
            if not (0 <= max_retry <= 10):
                raise ValueError(
                    f"max_retry_attempts must be between 0 and 10, got {max_retry}"
                )
            self.max_retry_attempts = max_retry

    def _parse_retry_delay_seconds(self):
        """Parse retry delay seconds from RETRY_DELAY_SECONDS environment variable."""
        delay_env = os.getenv("RETRY_DELAY_SECONDS")
        if delay_env:
            delay = int(delay_env)
            if delay <= 0:
                raise ValueError(f"retry_delay_seconds must be positive, got {delay}")
            self.retry_delay_seconds = delay

    @property
    def monitored_daos_list(self) -> List[str]:
        """Parse comma-separated DAO list from environment."""
        daos_env = os.getenv("MONITORED_DAOS", "")
        default_monitored_daos = "compound.eth,nouns.eth,arbitrum.eth"
        if not daos_env.strip():
            # Fall back to default when empty
            daos_env = default_monitored_daos
        return [dao.strip() for dao in daos_env.split(",") if dao.strip()]

    @property
    def safe_addresses_dict(self) -> Dict[str, str]:
        """Parse safe addresses from environment variable."""
        safe_addresses_env = os.getenv("SAFE_CONTRACT_ADDRESSES", "")
        if not safe_addresses_env:
            return {}

        addresses = {}
        for pair in safe_addresses_env.split(","):
            if ":" in pair:
                dao, address = pair.split(":", 1)
                dao = dao.strip()
                address = address.strip()
                if dao and address:
                    addresses[dao] = address
        return addresses

    def reload_config(self) -> None:
        """Reload configuration from environment variables.

        This method allows hot-reloading of configuration without restarting
        the application. It re-parses all environment variables and updates
        the configuration values.
        """
        # Re-parse all environment-specific settings
        self.parse_env_settings()

        # Re-validate the configuration after reloading
        self.model_validate(self.model_dump())

    def get_agent_run_config(self) -> Dict[str, any]:
        """Get agent run configuration as a dictionary.

        Returns:
            Dict containing all agent run configuration values.
        """
        return {
            "max_proposals_per_run": self.max_proposals_per_run,
            "agent_confidence_threshold": self.agent_confidence_threshold,
            "proposal_fetch_timeout": self.proposal_fetch_timeout,
            "vote_execution_timeout": self.vote_execution_timeout,
            "max_retry_attempts": self.max_retry_attempts,
            "retry_delay_seconds": self.retry_delay_seconds,
        }

    def _parse_pearl_logging_config(self):
        """Parse Pearl logging configuration from environment variables."""
        log_level_env = os.getenv("LOG_LEVEL")
        if log_level_env:
            level = log_level_env.upper()
            if level not in self.VALID_LOG_LEVELS:
                raise ValueError(
                    f"Invalid log level: {level}. Must be one of {self.VALID_LOG_LEVELS}"
                )
            self.log_level = level

        log_file_path_env = os.getenv("LOG_FILE_PATH")
        if log_file_path_env:
            if (
                not log_file_path_env.strip()
                or log_file_path_env.strip().lower() == "none"
            ):
                raise ValueError("Log file path cannot be empty")
            self.log_file_path = log_file_path_env.strip()

    def get_pearl_logging_config(self) -> Dict[str, str]:
        """Get Pearl logging configuration as a dictionary.

        Returns:
            Dict containing Pearl logging configuration values.
        """
        return {
            "log_level": self.log_level,
            "log_file_path": self.log_file_path,
        }

    def get_base_rpc_endpoint(self) -> Optional[str]:
        """Get Base network RPC endpoint.

        Returns:
            Base RPC endpoint from either base_rpc_url or base_ledger_rpc.
        """
        return self.base_rpc_url or self.base_ledger_rpc

    def validate_attestation_environment(self) -> bool:
        """Validate that all required environment variables for vote attestation are present.

        This method checks for critical environment variables needed for the vote
        attestation system to function properly in production.

        Returns:
            True if all required variables are present and valid.

        Raises:
            ValueError: If any required environment variable is missing or invalid.
        """
        missing_vars = []

        # Check required OpenRouter API key for AI voting decisions
        if not self.openrouter_api_key:
            missing_vars.append("OPENROUTER_API_KEY")

        # Check required EAS configuration for on-chain attestations
        if not self.eas_contract_address:
            missing_vars.append("EAS_CONTRACT_ADDRESS")

        if not self.eas_schema_uid:
            missing_vars.append("EAS_SCHEMA_UID")

        # Check required Base network configuration for attestation transactions
        if not self.base_safe_address:
            # Check if SAFE_CONTRACT_ADDRESSES is configured but missing 'base' key
            safe_addresses_env = os.getenv("SAFE_CONTRACT_ADDRESSES", "")
            if safe_addresses_env:
                missing_vars.append("SAFE_CONTRACT_ADDRESSES must contain 'base' key")
            else:
<<<<<<< HEAD
                missing_vars.append(
                    "BASE_SAFE_ADDRESS or SAFE_CONTRACT_ADDRESSES with 'base' key"
                )
=======
                missing_vars.append("BASE_SAFE_ADDRESS or SAFE_CONTRACT_ADDRESSES with 'base' key")
>>>>>>> 721dd9d6

        # Check that at least one Base RPC endpoint is configured
        if not self.get_base_rpc_endpoint():
            missing_vars.append("BASE_RPC_URL or BASE_LEDGER_RPC")

        if missing_vars:
            missing_vars_str = ", ".join(missing_vars)
            raise ValueError(
                f"Missing required environment variables for vote attestation system: {missing_vars_str}. "
                f"Please configure these variables in your .env file. See .env.example for reference."
            )

        # Validate EAS contract address format (should be a valid Ethereum address)
        if self.eas_contract_address and not self.eas_contract_address.startswith("0x"):
            raise ValueError(
                f"Invalid EAS_CONTRACT_ADDRESS format: {self.eas_contract_address}. "
                f"Must be a valid Ethereum address starting with '0x'."
            )

        # Validate EAS schema UID format (should be a 32-byte hex string with 0x prefix)
        if self.eas_schema_uid and not (
            self.eas_schema_uid.startswith("0x") and len(self.eas_schema_uid) == 66
        ):
            raise ValueError(
                f"Invalid EAS_SCHEMA_UID format: {self.eas_schema_uid}. "
                f"Must be a 32-byte hex string with '0x' prefix (66 characters total)."
            )

        # Validate Base Safe address format
        if self.base_safe_address and not self.base_safe_address.startswith("0x"):
            raise ValueError(
                f"Invalid BASE_SAFE_ADDRESS format: {self.base_safe_address}. "
                f"Must be a valid Ethereum address starting with '0x'."
            )

        return True

    @model_validator(mode="after")
    def validate_attestation_tracker_config(self):
        """Validate AttestationTracker configuration."""
        if self.attestation_tracker_address:
            # Validate address format - must be a valid Web3 address
            if not Web3.is_address(self.attestation_tracker_address):
                raise ValueError(
                    f"Invalid ATTESTATION_TRACKER_ADDRESS: {self.attestation_tracker_address}"
                )
            # Convert to checksum address for consistency
            self.attestation_tracker_address = Web3.to_checksum_address(
                self.attestation_tracker_address
            )
        return self

    def _parse_olas_config(self):
        """Parse Olas-specific configuration from environment variables with prefix support."""
        # Parse snapshot_api_key with prefix support
        snapshot_api_key_env = get_env_with_prefix("SNAPSHOT_API_KEY")
        if snapshot_api_key_env:
            self.snapshot_api_key = snapshot_api_key_env

        # Parse voting_strategy with prefix support
        voting_strategy_env = get_env_with_prefix("VOTING_STRATEGY")
        if voting_strategy_env:
            self.voting_strategy = voting_strategy_env

        # Parse dao_addresses with prefix support
        dao_addresses_env = get_env_with_prefix("DAO_ADDRESSES")
        if dao_addresses_env:
            # Split comma-separated addresses and clean them
            addresses = [
                addr.strip() for addr in dao_addresses_env.split(",") if addr.strip()
            ]
            self.dao_addresses = addresses

    @property
    def effective_openrouter_api_key(self) -> Optional[str]:
        """Get API key with user preference priority.

        Returns:
            User-provided API key if available, otherwise environment key
        """
        # Try user key first (would be loaded from StateManager)
        if hasattr(self, "_user_api_key") and self._user_api_key:
            return self._user_api_key
        # Fall back to environment
        return self.openrouter_api_key

    def reload_with_user_key(self, user_key: Optional[str]) -> None:
        """Update user API key and trigger reload.

        Args:
            user_key: User-provided API key or None to clear
        """
        self._user_api_key = user_key
        # Use existing reload mechanism
        self.reload_config()


# Global settings instance
settings = Settings()<|MERGE_RESOLUTION|>--- conflicted
+++ resolved
@@ -463,18 +463,10 @@
         safe_addresses_env = os.getenv("SAFE_CONTRACT_ADDRESSES", "")
         if safe_addresses_env:
             addresses = {}
-<<<<<<< HEAD
-
-            # Try parsing as JSON first
-            try:
-                import json
-
-=======
             
             # Try parsing as JSON first
             try:
                 import json
->>>>>>> 721dd9d6
                 parsed_json = json.loads(safe_addresses_env)
                 if isinstance(parsed_json, dict):
                     addresses = parsed_json
@@ -495,11 +487,7 @@
                             # Auto-assign BASE_SAFE_ADDRESS if "base" key exists and not already set
                             if dao == "base" and not self.base_safe_address:
                                 self.base_safe_address = address
-<<<<<<< HEAD
-
-=======
             
->>>>>>> 721dd9d6
             self.safe_addresses = addresses
 
     def _parse_agent_address(self):
@@ -746,13 +734,9 @@
             if safe_addresses_env:
                 missing_vars.append("SAFE_CONTRACT_ADDRESSES must contain 'base' key")
             else:
-<<<<<<< HEAD
                 missing_vars.append(
                     "BASE_SAFE_ADDRESS or SAFE_CONTRACT_ADDRESSES with 'base' key"
                 )
-=======
-                missing_vars.append("BASE_SAFE_ADDRESS or SAFE_CONTRACT_ADDRESSES with 'base' key")
->>>>>>> 721dd9d6
 
         # Check that at least one Base RPC endpoint is configured
         if not self.get_base_rpc_endpoint():
